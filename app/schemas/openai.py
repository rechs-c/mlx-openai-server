import random
from enum import Enum
from app.core.queue import T
from fastapi import UploadFile

from typing import ClassVar, Any, Dict, List, Optional, Union

from pydantic import BaseModel, Field, validator, ConfigDict,model_validator
from typing_extensions import Literal, TypeAlias
from loguru import logger


class OpenAIBaseModel(BaseModel):
    # OpenAI API does allow extra fields
    model_config = ConfigDict(extra="allow")

    # Cache class field names
    field_names: ClassVar[Optional[set[str]]] = None

    @model_validator(mode="wrap")
    @classmethod
    def __log_extra_fields__(cls, data, handler):
        result = handler(data)
        if not isinstance(data, dict):
            return result
        field_names = cls.field_names
        if field_names is None:
            # Get all class field names and their potential aliases
            field_names = set()
            for field_name, field in cls.model_fields.items():
                field_names.add(field_name)
                if alias := getattr(field, "alias", None):
                    field_names.add(alias)
            cls.field_names = field_names

        # Compare against both field names and aliases
        if any(k not in field_names for k in data):
            logger.warning(
                "The following fields were present in the request "
                "but ignored: %s",
                data.keys() - field_names,
            )
        return result

# Configuration
class Config:
    """
    Configuration class holding the default model names for different types of requests.
    """
    TEXT_MODEL = "local-text-model"          # Default model for text-based chat completions
    MULTIMODAL_MODEL = "local-multimodal-model"  # Model used for multimodal requests
    EMBEDDING_MODEL = "local-embedding-model"  # Model used for generating embeddings
    IMAGE_GENERATION_MODEL = "local-image-generation-model"
    IMAGE_EDIT_MODEL = "local-image-edit-model"
    TRANSCRIPTION_MODEL="local-transcription-model"

class ErrorResponse(OpenAIBaseModel):
    object: str = Field("error", description="The object type, always 'error'.")
    message: str = Field(..., description="The error message.")
    type: str = Field(..., description="The type of error.")
    param: Optional[str] = Field(None, description="The parameter related to the error, if any.")
    code: int = Field(..., description="The error code.")

# Common models used in both streaming and non-streaming contexts
class ImageURL(OpenAIBaseModel):
    url: str = Field(..., description="Either a URL of the image or the base64 encoded image data.")

class ChatCompletionContentPartImage(OpenAIBaseModel):
    image_url: Optional[ImageURL] = Field(None, description="Either a URL of the image or the base64 encoded image data.")
    type: Literal["image_url"] = Field(..., description="The type of content, e.g., 'image_url'.")

class VideoURL(OpenAIBaseModel):
    url: str = Field(..., description="Either a URL of the video or the base64 encoded video data.")

class ChatCompletionContentPartVideo(OpenAIBaseModel):
    video_url: Optional[VideoURL] = Field(None, description="Either a URL of the video or the base64 encoded video data.")
    type: Literal["video_url"] = Field(..., description="The type of content, e.g., 'video_url'.")

class InputAudio(OpenAIBaseModel):
    data: str = Field(..., description="Either a URL of the audio or the base64 encoded audio data.")
    format: Literal["mp3", "wav"] = Field(..., description="The audio format.")

class ChatCompletionContentPartInputAudio(OpenAIBaseModel):
    input_audio: Optional[InputAudio] = Field(None, description="Either a URL of the audio or the base64 encoded audio data.")
    type: Literal["input_audio"] = Field(..., description="The type of content, e.g., 'input_audio'.")

class ChatCompletionContentPartText(OpenAIBaseModel):
    text: str = Field(..., description="The text content.")
    type: Literal["text"] = Field(..., description="The type of content, e.g., 'text'.")

ChatCompletionContentPart: TypeAlias = Union[ChatCompletionContentPartImage, ChatCompletionContentPartVideo, ChatCompletionContentPartInputAudio, ChatCompletionContentPartText]

class PromptTokenUsageInfo(OpenAIBaseModel):
    cached_tokens: Optional[int] = None

class UsageInfo(OpenAIBaseModel):
    prompt_tokens: int = 0
    total_tokens: int = 0
    completion_tokens: Optional[int] = 0
    prompt_tokens_details: Optional[PromptTokenUsageInfo] = None

class FunctionCall(OpenAIBaseModel):
    """
    Represents a function call in a message.
    """
    arguments: str = Field(..., description="The arguments for the function call.")
    name: str = Field(..., description="The name of the function to call.")

class ChatCompletionMessageToolCall(OpenAIBaseModel):
    """
    Represents a tool call in a message.
    """
    id: Optional[str] = Field(None, description="The ID of the tool call.")
    function: FunctionCall = Field(..., description="The function call details.")
    type: Literal["function"] = Field(..., description="The type of tool call, always 'function'.")
    index: Optional[int] = Field(None, description="The index of the tool call.")

class Message(OpenAIBaseModel):
    """
    Represents a message in a chat completion.
    """
    content: Union[str, List[ChatCompletionContentPart]] = Field(..., description="The content of the message, either text or a list of content items (vision, audio, or multimodal).")
    refusal: Optional[str] = Field(None, description="The refusal reason, if any.")
    role: Literal["system", "user", "assistant", "tool"] = Field(..., description="The role of the message sender.")
    function_call: Optional[FunctionCall] = Field(None, description="The function call, if any.")
    reasoning_content: Optional[str] = Field(None, description="The reasoning content, if any.")
    tool_calls: Optional[List[ChatCompletionMessageToolCall]] = Field(None, description="List of tool calls, if any.")
    tool_call_id: Optional[str] = Field(None, description="The ID of the tool call, if any.")

# Common request base for both streaming and non-streaming
class ChatCompletionRequestBase(OpenAIBaseModel):
    """
    Base model for chat completion requests.
    """
    model: str = Field(Config.TEXT_MODEL, description="The model to use for completion.")
    messages: List[Message] = Field(..., description="The list of messages in the conversation.")
    tools: Optional[List[Dict[str, Any]]] = Field(None, description="List of tools available for the request.")
    tool_choice: Optional[Union[str, Dict[str, Any]]] = Field("auto", description="Tool choice for the request.")
    max_tokens: Optional[int] = Field(None, description="The maximum number of tokens to generate.")
    temperature: Optional[float] = Field(0.7, description="Sampling temperature.")
    top_p: Optional[float] = Field(1.0, description="Nucleus sampling probability.")
    top_k: Optional[int] = Field(20, description="Top-k sampling parameter.")
    min_p: Optional[float] = Field(0.0, description="Minimum probability for token generation.")
    frequency_penalty: Optional[float] = Field(0.0, description="Frequency penalty for token generation.")
    presence_penalty: Optional[float] = Field(0.0, description="Presence penalty for token generation.")
    stop: Optional[List[str]] = Field(None, description="List of stop sequences.")
    n: Optional[int] = Field(1, description="Number of completions to generate.")
    response_format: Optional[Dict[str, Any]] = Field(None, description="Format for the response.")
    seed: Optional[int] = Field(random.randint(0, 1000000), description="Random seed for reproducibility.")
    user: Optional[str] = Field(None, description="User identifier.")
    repetition_penalty: Optional[float] = Field(1.05, description="Repetition penalty for token generation.")
    repetition_context_size: Optional[int] = Field(20, description="Repetition context size for token generation.")

    @validator("messages")
    def check_messages_not_empty(cls, v):
        """
        Ensure that the messages list is not empty and validate message structure.
        """
        if not v:
            raise ValueError("messages cannot be empty")
        
        # Validate message history length
        if len(v) > 100:  # OpenAI's limit is typically around 100 messages
            raise ValueError("message history too long")
            
        # Validate message roles
        valid_roles = {"user", "assistant", "system", "tool"}
        for msg in v:
            if msg.role not in valid_roles:
                raise ValueError(f"invalid role: {msg.role}")
                
        return v

    @validator("temperature")
    def check_temperature(cls, v):
        """
        Validate temperature is between 0 and 2.
        """
        if v is not None and (v < 0 or v > 2):
            raise ValueError("temperature must be between 0 and 2")
        return v

    @validator("max_tokens")
    def check_max_tokens(cls, v):
        """
        Validate max_tokens is positive and within reasonable limits.
        """
        if v is not None:
            if v <= 0:
                raise ValueError("max_tokens must be positive")
        return v
    
class ChatTemplateKwargs(OpenAIBaseModel):
    """
    Represents the arguments for a chat template.
    """
<<<<<<< HEAD
    reasoning_effot: str = Field("medium", description="The reasoning effort level.")
    enable_thinking: bool = Field(False, description="Whether to enable thinking mode.")
=======
    enable_thinking: bool = Field(True, description="Whether to enable thinking.")
    reasoning_effot: Literal["low", "medium", "high"] = Field("medium", description="The reasoning effort level.")
>>>>>>> 25fc00aa

# Non-streaming request and response
class ChatCompletionRequest(ChatCompletionRequestBase):
    """
    Model for non-streaming chat completion requests.
    """
    stream: bool = Field(False, description="Whether to stream the response.")
    chat_template_kwargs: ChatTemplateKwargs = Field(ChatTemplateKwargs(), description="Arguments for the chat template.")

class Choice(OpenAIBaseModel):
    """
    Represents a choice in a chat completion response.
    """
    finish_reason: Literal["stop", "length", "tool_calls", "content_filter", "function_call"] = Field(..., description="The reason for the choice.")
    index: int = Field(..., description="The index of the choice.")
    message: Message = Field(..., description="The message of the choice.")

class ChatCompletionResponse(OpenAIBaseModel):
    """
    Represents a complete chat completion response.
    """
    id: str = Field(..., description="The response ID.")
    object: Literal["chat.completion"] = Field(..., description="The object type, always 'chat.completion'.")
    created: int = Field(..., description="The creation timestamp.")
    model: str = Field(..., description="The model used for completion.")
    choices: List[Choice] = Field(..., description="List of choices in the response.")
    usage: Optional[UsageInfo] = Field(default=None, description="The usage of the completion.")

class ChoiceDeltaFunctionCall(OpenAIBaseModel):
    """
    Represents a function call delta in a streaming response.
    """
    arguments: Optional[str] = Field(None, description="Arguments for the function call delta.")
    name: Optional[str] = Field(None, description="Name of the function in the delta.")

class ChoiceDeltaToolCall(OpenAIBaseModel):
    """
    Represents a tool call delta in a streaming response.
    """
    index: Optional[int] = Field(None, description="Index of the tool call delta.")
    id: Optional[str] = Field(None, description="ID of the tool call delta.")
    function: Optional[ChoiceDeltaFunctionCall] = Field(None, description="Function call details in the delta.")
    type: Optional[str] = Field(None, description="Type of the tool call delta.")

class Delta(OpenAIBaseModel):
    """
    Represents a delta in a streaming response.
    """
    content: Optional[str] = Field(None, description="Content of the delta.")
    function_call: Optional[ChoiceDeltaFunctionCall] = Field(None, description="Function call delta, if any.")
    refusal: Optional[str] = Field(None, description="Refusal reason, if any.")
    role: Optional[Literal["system", "user", "assistant", "tool"]] = Field(None, description="Role in the delta.")
    tool_calls: Optional[List[ChoiceDeltaToolCall]] = Field(None, description="List of tool call deltas, if any.")
    reasoning_content: Optional[str] = Field(None, description="Reasoning content, if any.")

class StreamingChoice(OpenAIBaseModel):
    """
    Represents a choice in a streaming response.
    """
    delta: Delta = Field(..., description="The delta for this streaming choice.")
    finish_reason: Optional[Literal["stop", "length", "tool_calls", "content_filter", "function_call"]] = Field(None, description="The reason for finishing, if any.")
    index: int = Field(..., description="The index of the streaming choice.")
    
class ChatCompletionChunk(OpenAIBaseModel):
    """
    Represents a chunk in a streaming chat completion response.
    """
    id: str = Field(..., description="The chunk ID.")
    choices: List[StreamingChoice] = Field(..., description="List of streaming choices in the chunk.")
    created: int = Field(..., description="The creation timestamp of the chunk.")
    model: str = Field(..., description="The model used for the chunk.")
    object: Literal["chat.completion.chunk"] = Field(..., description="The object type, always 'chat.completion.chunk'.")
    usage: Optional[UsageInfo] = Field(default=None, description="The usage of the chunk.")

# Embedding models
class EmbeddingRequest(OpenAIBaseModel):
    """
    Model for embedding requests.
    """
    model: str = Field(Config.EMBEDDING_MODEL, description="The embedding model to use.")
    input: Union[List[str], str] = Field(..., description="List of text inputs for embedding or the image file to embed.")
    image_url: Optional[str] = Field(default=None, description="Image URL to embed.")
    user: Optional[str] = Field(default=None, description="User identifier.")
    encoding_format: Literal["float", "base64"] = Field(default="float", description="The encoding format for the embedding.")

class EmbeddingResponseData(OpenAIBaseModel):
    """
    Represents an embedding object in an embedding response.
    """
    embedding: Union[List[float], str] = Field(..., description="The embedding vector or the base64 encoded embedding.")
    index: int = Field(..., description="The index of the embedding in the list.")
    object: str = Field(default="embedding", description="The object type, always 'embedding'.")

class EmbeddingResponse(OpenAIBaseModel):
    """
    Represents an embedding response.
    """
    object: str = Field("list", description="The object type, always 'list'.")
    data: List[EmbeddingResponseData] = Field(..., description="List of embedding objects.")
    model: str = Field(..., description="The model used for embedding.")
    usage: Optional[UsageInfo] = Field(default=None, description="The usage of the embedding.")

class Model(OpenAIBaseModel):
    """
    Represents a model in the models list response.
    """
    id: str = Field(..., description="The model ID.")
    object: str = Field("model", description="The object type, always 'model'.")
    created: int = Field(..., description="The creation timestamp.")
    owned_by: str = Field("openai", description="The owner of the model.")

class ModelsResponse(OpenAIBaseModel):
    """
    Represents the response for the models list endpoint.
    """
    object: str = Field("list", description="The object type, always 'list'.")
    data: List[Model] = Field(..., description="List of models.")


class ImageSize(str, Enum):
    """Available image sizes"""
    SMALL = "256x256"
    MEDIUM = "512x512"
    LARGE = "1024x1024"
    COSMOS_SIZE = "1024x1024"

class Priority(str, Enum):
    """Task priority levels"""
    LOW = "low"
    NORMAL = "normal"
    HIGH = "high"

class ImageEditQuality(str, Enum):
    """Image edit quality levels"""
    LOW = "low"
    MEDIUM = "medium"
    HIGH = "high"

class ImageResponseFormat(str, Enum):
    """Image edit response format"""

    # Only support b64_json for now
    B64_JSON = "b64_json" 

class TranscriptionResponseFormat(str, Enum):
    """Audio response format"""
    JSON = "json"
    TEXT = "text"

class ImageGenerationRequest(OpenAIBaseModel):
    """Request schema for OpenAI-compatible image generation API"""
    prompt: str = Field(..., description="A text description of the desired image(s). The maximum length is 1000 characters.", max_length=1000)
    negative_prompt: Optional[str] = Field(None, description="A text description of the desired image(s). The maximum length is 1000 characters.", max_length=1000)
    model: Optional[str] = Field(default=Config.IMAGE_GENERATION_MODEL, description="The model to use for image generation")
    size: Optional[ImageSize] = Field(default=ImageSize.LARGE, description="The size of the generated images")
    guidance_scale: Optional[float] = Field(default=4.5, description="The guidance scale for the image generation")
    steps: Optional[int] = Field(default=28, ge=1, le=50, description="The number of inference steps (1-50)")
    seed: Optional[int] = Field(42, description="Seed for reproducible generation")
    response_format: Optional[ImageResponseFormat] = Field(default=ImageResponseFormat.B64_JSON, description="The format in which the generated images are returned")

class ImageData(OpenAIBaseModel):
    """Individual image data in the response"""
    url: Optional[str] = Field(None, description="The URL of the generated image, if response_format is url")
    b64_json: Optional[str] = Field(None, description="The base64-encoded JSON of the generated image, if response_format is b64_json")

class ImageGenerationResponse(OpenAIBaseModel):
    """Response schema for OpenAI-compatible image generation API"""
    created: int = Field(..., description="The Unix timestamp (in seconds) when the image was created")
    data: List[ImageData] = Field(..., description="List of generated images")

class ImageGenerationError(OpenAIBaseModel):
    """Error response schema"""
    code: str = Field(..., description="Error code (e.g., 'contentFilter', 'generation_error', 'queue_full')")
    message: str = Field(..., description="Human-readable error message")
    type: Optional[str] = Field(None, description="Error type")

class ImageEditRequest(OpenAIBaseModel):
    """Request data for OpenAI-compatible image edit API"""
    image: UploadFile = Field(..., description="The image to edit")
    prompt: str = Field(..., description="The prompt for the image edit")
    model: Optional[str] = Field(default=Config.IMAGE_EDIT_MODEL, description="The model to use for image edit")
    negative_prompt: Optional[str] = Field(None, description="The negative prompt for the image edit")
    guidance_scale: Optional[float] = Field(default=2.5, description="The guidance scale for the image edit")
    response_format: Optional[ImageResponseFormat] = Field(default=ImageResponseFormat.B64_JSON, description="The format in which the edited image is returned")
    seed: Optional[int] = Field(default=42, description="The seed for the image edit")
    size: Optional[ImageSize] = Field(None, description="The size of the edited image")
    steps: Optional[int] = Field(default=28, description="The number of inference steps for the image edit")

class ImageEditResponse(OpenAIBaseModel):
    """Response schema for OpenAI-compatible image edit API"""
    created: int = Field(..., description="The Unix timestamp (in seconds) when the image was edited")
    data: List[ImageData] = Field(..., description="List of edited images")

class TranscriptionRequest(OpenAIBaseModel):
    """Request schema for OpenAI-compatible transcription API"""
    file: UploadFile = Field(..., description="The audio file to transcribe")
    model: Optional[str] = Field(default=Config.TRANSCRIPTION_MODEL, description="The model to use for transcription")
    language: Optional[str] = Field(None, description="The language of the audio file")
    prompt: Optional[str] = Field(None, description="The prompt for the transcription")
    response_format: Optional[TranscriptionResponseFormat] = Field(default=TranscriptionResponseFormat.JSON, description="The format in which the transcription is returned")
    stream: Optional[bool] = Field(default=False, description="Whether to stream the transcription")
    temperature: Optional[float] = Field(default=0.0, description="The temperature for the transcription")
    top_p: Optional[float] = Field(default=None, description="The top-p for the transcription")
    top_k: Optional[int] = Field(default=None, description="The top-k for the transcription")
    min_p: Optional[float] = Field(default=None, description="The min-p for the transcription")
    seed: Optional[int] = Field(default=None, description="The seed for the transcription")
    frequency_penalty: Optional[float] = Field(default=None, description="The frequency penalty for the transcription")
    repetition_penalty: Optional[float] = Field(default=None, description="The repetition penalty for the transcription")
    presence_penalty: Optional[int] = Field(default=None, description="The repetition context size for the transcription")

# Transcription response objects
class TranscriptionUsageAudio(OpenAIBaseModel):
    type: Literal["duration"] = Field(..., description="The type of usage, always 'duration'")
    seconds: int = Field(..., description="The duration of the audio in seconds")

class TranscriptionResponse(OpenAIBaseModel):
    text: str = Field(..., description="The transcribed text.")
    usage: TranscriptionUsageAudio = Field(..., description="The usage of the transcription.")

class TranscriptionResponseStreamChoice(OpenAIBaseModel):
    delta: Delta = Field(..., description="The delta for this streaming choice.")
    finish_reason: Optional[str] = None
    stop_reason: Optional[Union[int, str]] = None

class TranscriptionResponseStream(OpenAIBaseModel):
    id: str = Field(..., description="The ID of the transcription.")
    object: Literal["transcription.chunk"] = Field(..., description="The object type, always 'transcription.chunk'.")
    created: int = Field(..., description="The creation timestamp of the chunk.")
    model: str = Field(..., description="The model used for the transcription.")
    choices: List[TranscriptionResponseStreamChoice] = Field(..., description="The choices for this streaming response.")
    usage: Optional[UsageInfo] = Field(default=None, description="The usage of the transcription.")<|MERGE_RESOLUTION|>--- conflicted
+++ resolved
@@ -194,13 +194,8 @@
     """
     Represents the arguments for a chat template.
     """
-<<<<<<< HEAD
-    reasoning_effot: str = Field("medium", description="The reasoning effort level.")
-    enable_thinking: bool = Field(False, description="Whether to enable thinking mode.")
-=======
-    enable_thinking: bool = Field(True, description="Whether to enable thinking.")
+    enable_thinking: bool = Field(False, description="Whether to enable thinking.")
     reasoning_effot: Literal["low", "medium", "high"] = Field("medium", description="The reasoning effort level.")
->>>>>>> 25fc00aa
 
 # Non-streaming request and response
 class ChatCompletionRequest(ChatCompletionRequestBase):
