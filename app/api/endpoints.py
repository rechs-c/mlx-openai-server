--- conflicted
+++ resolved
@@ -86,35 +86,17 @@
     handler = raw_request.app.state.handler
     if handler is None:
         return JSONResponse(content=create_error_response("Model handler not initialized", "service_unavailable", 503), status_code=503)
-    
+
+    logger.debug(f"{request.json()}")
+
     if not isinstance(handler, MLXVLMHandler) and not isinstance(handler, MLXLMHandler):
         return JSONResponse(content=create_error_response("Unsupported model type", "unsupported_request", 400), status_code=400)
 
     try:
-<<<<<<< HEAD
-        logger.debug(f"{request.json()}")
-        # Check if this is a multimodal request
-        is_multimodal_request = request.is_multimodal_request()
-        # If it's a multimodal request but the handler is MLXLMHandler (text-only), reject it
-        if is_multimodal_request and isinstance(handler, MLXLMHandler):
-            return JSONResponse(
-                content=create_error_response(
-                    "Multimodal requests are not supported with text-only models. Use a VLM model type instead.", 
-                    "unsupported_request", 
-                    400
-                ), 
-                status_code=400
-            )
-        
-        # Process the request based on type
-        return await process_multimodal_request(handler, request) if is_multimodal_request \
-            else await process_text_request(handler, request)
-=======
         if isinstance(handler, MLXVLMHandler):
             return await process_multimodal_request(handler, request)
         else:
             return await process_text_request(handler, request)
->>>>>>> 25fc00aa
     except Exception as e:
         logger.error(f"Error processing chat completion request: {str(e)}", exc_info=True)
         return JSONResponse(content=create_error_response(str(e)), status_code=HTTPStatus.INTERNAL_SERVER_ERROR)
