import json
import re
from typing import Any, Dict, List, Optional, Tuple
<<<<<<< HEAD
from app.handler.parser.base import BaseToolParser, BaseThinkingParser
from loguru import logger # Import logger
=======
from app.handler.parser.base import BaseToolParser, BaseThinkingParser, BaseMessageConverter
>>>>>>> a7275ad7

TOOL_OPEN = "<tool_call>"
TOOL_CLOSE = "</tool_call>"
THINKING_OPEN = "<think>"
THINKING_CLOSE = "</think>"

class Glm4MoEThinkingParser(BaseThinkingParser):
    """Parser for GLM4 model's thinking response format."""
    
    def __init__(self):
        super().__init__(
            thinking_open=THINKING_OPEN,
            thinking_close=THINKING_CLOSE
        )

class Glm4MoEToolParser(BaseToolParser):
    """Parser for GLM4 model's tool response format with XML-style arguments."""
    
    def __init__(self):
        super().__init__(
            tool_open=TOOL_OPEN,
            tool_close=TOOL_CLOSE
        )
        # Regex patterns for parsing GLM4 XML-style tool calls
        self.func_detail_regex = re.compile(
            r"([^\n]*)\n(.*)", re.DOTALL
        )
        self.func_arg_regex = re.compile(
            r"<arg_key>(.*?)</arg_key>\s*<arg_value>(.*?)</arg_value>", re.DOTALL
        )
        
    def _deserialize_value(self, value: str) -> Any:
        """Try to deserialize a value from string to appropriate Python type."""
        value = value.strip()
        
        # Try JSON parsing first
        try:
            return json.loads(value)
        except (json.JSONDecodeError, ValueError):
            pass
        
        # Try literal eval for Python literals
        try:
            import ast
            return ast.literal_eval(value)
        except (ValueError, SyntaxError):
            pass
        
        # Return as string if all else fails
        return value
    
    def _parse_tool_content(self, tool_content: str) -> Optional[Dict[str, Any]]:
        """
        Overrides the base method to parse GLM4's specific tool call format.
        """
        try:
            # Extract function name and arguments section
            detail_match = self.func_detail_regex.search(tool_content)
            if not detail_match:
                return None
            
            func_name = detail_match.group(1).strip()
            args_section = detail_match.group(2)
            
            # Extract all key-value pairs
            arg_pairs = self.func_arg_regex.findall(args_section)
            
            arguments = {}
            for key, value in arg_pairs:
                arg_key = key.strip()
                arg_value = self._deserialize_value(value)
                arguments[arg_key] = arg_value
            
            # Build tool call object
            return {
                "name": func_name,
                "arguments": arguments
            }
        except Exception as e:
<<<<<<< HEAD
            logger.error(f"Error parsing GLM4 tool call content: {tool_content}, Error: {e}")
            return None
=======
            print(f"Error parsing GLM4 tool call content: {tool_content}, Error: {e}")
            return None

class Glm4MoEMessageConverter(BaseMessageConverter):
    """GLM4 MoE-specific message format converter"""

    def _parse_arguments_string(self, arguments_str: str) -> Any:
        """Parse GLM4 MoE-specific argument string format"""
        try:
            return json.loads(arguments_str)
        except json.JSONDecodeError:
            return arguments_str
>>>>>>> a7275ad7
<|MERGE_RESOLUTION|>--- conflicted
+++ resolved
@@ -1,12 +1,7 @@
 import json
 import re
 from typing import Any, Dict, List, Optional, Tuple
-<<<<<<< HEAD
-from app.handler.parser.base import BaseToolParser, BaseThinkingParser
-from loguru import logger # Import logger
-=======
 from app.handler.parser.base import BaseToolParser, BaseThinkingParser, BaseMessageConverter
->>>>>>> a7275ad7
 
 TOOL_OPEN = "<tool_call>"
 TOOL_CLOSE = "</tool_call>"
@@ -86,10 +81,6 @@
                 "arguments": arguments
             }
         except Exception as e:
-<<<<<<< HEAD
-            logger.error(f"Error parsing GLM4 tool call content: {tool_content}, Error: {e}")
-            return None
-=======
             print(f"Error parsing GLM4 tool call content: {tool_content}, Error: {e}")
             return None
 
@@ -101,5 +92,4 @@
         try:
             return json.loads(arguments_str)
         except json.JSONDecodeError:
-            return arguments_str
->>>>>>> a7275ad7
+            return arguments_str